import pandas as pd
import numpy as np
import matplotlib
import matplotlib.pyplot as plt
from sklearn import preprocessing
matplotlib.use('Agg')
import datetime

from finrl.config import config
from finrl.marketdata.yahoodownloader import YahooDownloader
from finrl.preprocessing.preprocessors import FeatureEngineer
from finrl.preprocessing.data import data_split
from finrl.env.environment import EnvSetup
from finrl.env.EnvMultipleStock_train import StockEnvTrain
from finrl.env.EnvMultipleStock_trade import StockEnvTrade
from finrl.model.models import DRLAgent
from finrl.trade.backtest import BackTestStats



def train_one():
    """
    train an agent
    """
    print("==============Start Fetching Data===========")
    df = YahooDownloader(start_date = config.START_DATE,
<<<<<<< HEAD
                     end_date = config.END_DATE,
                     ticker_list = config.SP_500_TICKER).fetch_data()
=======
                         end_date = config.END_DATE,
                         ticker_list = config.DOW_30_TICKER).fetch_data()
>>>>>>> 7b9378fc
    print("==============Start Feature Engineering===========")
    df = FeatureEngineer(df,
                        use_technical_indicator=True,
                        use_turbulence=True).preprocess_data()


    # Training & Trade data split
    train = data_split(df, config.START_DATE,config.START_TRADE_DATE)
<<<<<<< HEAD
    trade = data_split(df,config.START_TRADE_DATE,config.END_DATE)
    print("==============Creating Environment ===========")
    env_setup = EnvSetup(stock_dim = len(train.tic.unique()))
=======
    trade = data_split(df, config.START_TRADE_DATE,config.END_DATE)

    # data normalization
    #feaures_list = list(train.columns)
    #feaures_list.remove('date')
    #feaures_list.remove('tic')
    #feaures_list.remove('close')
    #print(feaures_list)
    #data_normaliser = preprocessing.StandardScaler()
    #train[feaures_list] = data_normaliser.fit_transform(train[feaures_list])
    #trade[feaures_list] = data_normaliser.fit_transform(trade[feaures_list])

    # calculate state action space
    stock_dimension = len(train.tic.unique())
    state_space = 1 + 2*stock_dimension + len(config.TECHNICAL_INDICATORS_LIST)*stock_dimension 

    env_setup = EnvSetup(stock_dim = stock_dimension,
                         state_space = state_space,
                         hmax = 100,
                         initial_amount = 1000000,
                         transaction_cost_pct = 0.001)

>>>>>>> 7b9378fc
    env_train = env_setup.create_env_training(data = train,
                                          env_class = StockEnvTrain)
    agent = DRLAgent(env = env_train)

    print("==============Model Training===========")
    now = datetime.datetime.now().strftime('%Y%m%d-%Hh%M')

    a2c_params_tuning = {'n_steps':5, 
<<<<<<< HEAD
                  'ent_coef':0.005, 
                  'learning_rate':0.0007,
                  'verbose':0,
                  'timesteps':200000}
    model_a2c = agent.train_A2C(model_name = "A2C_{}".format(now), model_params = a2c_params_tuning)
=======
        'ent_coef':0.005, 
        'learning_rate':0.0007,
        'verbose':0,
        'timesteps':80000}

    model = agent.train_A2C(model_name = "A2C_{}".format(now), model_params = a2c_params_tuning)
>>>>>>> 7b9378fc

    print("==============Start Trading===========")
    env_trade, obs_trade = env_setup.create_env_trading(data = trade,
                                         env_class = StockEnvTrade,
                                         turbulence_threshold=250) 

    df_account_value,df_actions = DRLAgent.DRL_prediction(model=model,
                                                          test_data = trade,
                                                          test_env = env_trade,
                                                          test_obs = obs_trade)
    df_account_value.to_csv("./"+config.RESULTS_DIR+"/df_account_value_"+now+'.csv')
    df_actions.to_csv("./"+config.RESULTS_DIR+"/df_actions_"+now+'.csv')

    print("==============Get Backtest Results===========")
    perf_stats_all = BackTestStats(df_account_value)
    perf_stats_all = pd.DataFrame(perf_stats_all)
    perf_stats_all.to_csv("./"+config.RESULTS_DIR+"/perf_stats_all_"+now+'.csv')<|MERGE_RESOLUTION|>--- conflicted
+++ resolved
@@ -24,13 +24,8 @@
     """
     print("==============Start Fetching Data===========")
     df = YahooDownloader(start_date = config.START_DATE,
-<<<<<<< HEAD
-                     end_date = config.END_DATE,
-                     ticker_list = config.SP_500_TICKER).fetch_data()
-=======
                          end_date = config.END_DATE,
-                         ticker_list = config.DOW_30_TICKER).fetch_data()
->>>>>>> 7b9378fc
+                         ticker_list = config.SP_500_TICKER).fetch_data()
     print("==============Start Feature Engineering===========")
     df = FeatureEngineer(df,
                         use_technical_indicator=True,
@@ -39,11 +34,6 @@
 
     # Training & Trade data split
     train = data_split(df, config.START_DATE,config.START_TRADE_DATE)
-<<<<<<< HEAD
-    trade = data_split(df,config.START_TRADE_DATE,config.END_DATE)
-    print("==============Creating Environment ===========")
-    env_setup = EnvSetup(stock_dim = len(train.tic.unique()))
-=======
     trade = data_split(df, config.START_TRADE_DATE,config.END_DATE)
 
     # data normalization
@@ -63,10 +53,9 @@
     env_setup = EnvSetup(stock_dim = stock_dimension,
                          state_space = state_space,
                          hmax = 100,
-                         initial_amount = 1000000,
+                         initial_amount = 3000,
                          transaction_cost_pct = 0.001)
 
->>>>>>> 7b9378fc
     env_train = env_setup.create_env_training(data = train,
                                           env_class = StockEnvTrain)
     agent = DRLAgent(env = env_train)
@@ -75,20 +64,12 @@
     now = datetime.datetime.now().strftime('%Y%m%d-%Hh%M')
 
     a2c_params_tuning = {'n_steps':5, 
-<<<<<<< HEAD
-                  'ent_coef':0.005, 
-                  'learning_rate':0.0007,
-                  'verbose':0,
-                  'timesteps':200000}
-    model_a2c = agent.train_A2C(model_name = "A2C_{}".format(now), model_params = a2c_params_tuning)
-=======
         'ent_coef':0.005, 
         'learning_rate':0.0007,
         'verbose':0,
         'timesteps':80000}
 
     model = agent.train_A2C(model_name = "A2C_{}".format(now), model_params = a2c_params_tuning)
->>>>>>> 7b9378fc
 
     print("==============Start Trading===========")
     env_trade, obs_trade = env_setup.create_env_trading(data = trade,
